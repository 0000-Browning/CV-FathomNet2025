## CV-FathomNet2025

This is an entry in to the 2025 FATHOMNET Competition hosted on Kaggle.com (https://www.kaggle.com/competitions/fathomnet-2025/submissions). Training code for each model can be found in the folder labeled with the same name as that model. Note that the baseline ("base") is a fine-tuned ResNet50 model.

<<<<<<< HEAD
### Run

0. Start a python venv (python -m venv venv) (source venv/bin/activate)
1. pip install -r requirements.txt
2. Download the data using $ python download.py dataset_test.json test/ [-n NUM_workers]
3. Download the data using $ python download.py dataset_train.json train/ [-n NUM_workers]
   -> Note to team: get a list of labels so this isn't required
4. Download the model of interest using the following link: https://drive.google.com/drive/folders/1WHUaot542uYXNrnH14CUUGO3rxGdrNaS?usp=sharing
5. Find the test script for that model (it will be in the corresponding folder for that model, or in the samples folder (NOT YET MADE))
6. Run the test script to fill in the labels in train/annotations.csv. The results will also be plotted (IMPLEMENT).
=======
# Run
1. Make a new python environment:
2. pip install -r requirements.txt
 -> Note to team: get a list of labels so this isn't required
3. Download the model of interest using the following link (ResNet-50 and Swin models supported): https://drive.google.com/drive/folders/1WHUaot542uYXNrnH14CUUGO3rxGdrNaS?usp=sharing
4. Put the model in samples/models
5. Find the test script for the model in the samples folder.
6. Run the test script:
$ python resnet_test.py --samples 5 --data data/ --output output/
7. The output csv will be generated in the output folder and the code will display a few plots

# Training set (Not supported directly, but if you want to run it here's how)
1. Download the data using $ python download.py dataset_train.json train/ [-n NUM_workers]
NOTE: this will take like 20 minutes
2. Run inference on the data in the same was as above (though yo
>>>>>>> be54adaa
<|MERGE_RESOLUTION|>--- conflicted
+++ resolved
@@ -2,31 +2,18 @@
 
 This is an entry in to the 2025 FATHOMNET Competition hosted on Kaggle.com (https://www.kaggle.com/competitions/fathomnet-2025/submissions). Training code for each model can be found in the folder labeled with the same name as that model. Note that the baseline ("base") is a fine-tuned ResNet50 model.
 
-<<<<<<< HEAD
-### Run
-
-0. Start a python venv (python -m venv venv) (source venv/bin/activate)
-1. pip install -r requirements.txt
-2. Download the data using $ python download.py dataset_test.json test/ [-n NUM_workers]
-3. Download the data using $ python download.py dataset_train.json train/ [-n NUM_workers]
-   -> Note to team: get a list of labels so this isn't required
-4. Download the model of interest using the following link: https://drive.google.com/drive/folders/1WHUaot542uYXNrnH14CUUGO3rxGdrNaS?usp=sharing
-5. Find the test script for that model (it will be in the corresponding folder for that model, or in the samples folder (NOT YET MADE))
-6. Run the test script to fill in the labels in train/annotations.csv. The results will also be plotted (IMPLEMENT).
-=======
-# Run
 1. Make a new python environment:
 2. pip install -r requirements.txt
- -> Note to team: get a list of labels so this isn't required
+   -> Note to team: get a list of labels so this isn't required
 3. Download the model of interest using the following link (ResNet-50 and Swin models supported): https://drive.google.com/drive/folders/1WHUaot542uYXNrnH14CUUGO3rxGdrNaS?usp=sharing
 4. Put the model in samples/models
 5. Find the test script for the model in the samples folder.
 6. Run the test script:
-$ python resnet_test.py --samples 5 --data data/ --output output/
+   $ python resnet_test.py --samples 5 --data data/ --output output/
 7. The output csv will be generated in the output folder and the code will display a few plots
 
 # Training set (Not supported directly, but if you want to run it here's how)
+
 1. Download the data using $ python download.py dataset_train.json train/ [-n NUM_workers]
-NOTE: this will take like 20 minutes
-2. Run inference on the data in the same was as above (though yo
->>>>>>> be54adaa
+   NOTE: this will take like 20 minutes
+2. Run inference on the data in the same was as above (though yo