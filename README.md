## CV-FathomNet2025

This is an entry in to the 2025 FATHOMNET Competition hosted on Kaggle.com (https://www.kaggle.com/competitions/fathomnet-2025/submissions). Training code for each model can be found in the folder labeled with the same name as that model. Note that the baseline ("base") is a fine-tuned ResNet50 model.

1. Make a new python environment:
   a. python -m venv venv
   b. source venv/bin/activate
2. pip install -r requirements.txt
   -> Note to team: get a list of labels so this isn't required
3. Download the model of interest using the following link (ResNet-50 and Swin models supported): https://drive.google.com/drive/folders/1WHUaot542uYXNrnH14CUUGO3rxGdrNaS?usp=sharing
4. Put the model in samples/models
5. Find the test script for the model in the samples folder.
6. cd into sample folder
7. Run the test script:
<<<<<<< HEAD
   $ python resnet_test.py
=======
   (these are seprate models)
   $ python resnet_test.py --samples 5 --data data/ --output output/
>>>>>>> 891dee2f
   $ python swin_test.py
   (there are command line arguments in swin_test.py is input and output want to be changed)
8. The output csv will be generated in the output folder and the code will display a few plots

# Training set (Not supported directly, but if you want to run it here's how)

1. Download the data using $ python download.py dataset_train.json train/ [-n NUM_workers]
   NOTE: this will take like 20 minutes
2. can train models yourself by running python resnet_test.py<|MERGE_RESOLUTION|>--- conflicted
+++ resolved
@@ -12,14 +12,10 @@
 5. Find the test script for the model in the samples folder.
 6. cd into sample folder
 7. Run the test script:
-<<<<<<< HEAD
-   $ python resnet_test.py
-=======
    (these are seprate models)
-   $ python resnet_test.py --samples 5 --data data/ --output output/
->>>>>>> 891dee2f
+   $ python resnet_test.py 
    $ python swin_test.py
-   (there are command line arguments in swin_test.py is input and output want to be changed)
+   (there are command line arguments for both if you want to change input and output folders)
 8. The output csv will be generated in the output folder and the code will display a few plots
 
 # Training set (Not supported directly, but if you want to run it here's how)
